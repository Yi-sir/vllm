# SPDX-License-Identifier: Apache-2.0

from collections import defaultdict
from collections.abc import Iterable
from typing import Optional

from vllm.logger import init_logger
from vllm.utils import cdiv, sha256
from vllm.v1.core.block_pool import BlockPool
from vllm.v1.core.kv_cache_utils import (BlockHashType, KVCacheBlock,
                                         hash_request_tokens)
from vllm.v1.core.specialized_manager import (FullAttentionManager,
                                              SlidingWindowManager,
                                              SpecializedManager)
from vllm.v1.kv_cache_interface import KVCacheConfig
from vllm.v1.metrics.stats import PrefixCacheStats
from vllm.v1.request import Request, RequestStatus

logger = init_logger(__name__)


class KVCacheManager:

    def __init__(
        self,
        kv_cache_config: KVCacheConfig,
        max_model_len: int,
        enable_caching: bool = True,
        caching_hash_algo: str = "builtin",
        num_preallocate_tokens: int = 64,
        log_stats: bool = False,
    ) -> None:
        assert len(kv_cache_config.kv_cache_groups) == 1, (
            "KVCacheManager does not support hybrid models with more than 1 "
            "kv cache group")
        kv_cache_spec = kv_cache_config.kv_cache_groups[0].kv_cache_spec
        self.block_size = kv_cache_spec.block_size
        self.num_gpu_blocks = kv_cache_config.num_blocks
        self.max_model_len = max_model_len
        self.max_num_blocks_per_req = cdiv(max_model_len, self.block_size)

        self.enable_caching = enable_caching
        self.caching_hash_fn = sha256 if caching_hash_algo == "sha256" else hash
        # FIXME: make prefix cache stats conditional on log_stats
        self.log_stats = log_stats
        # NOTE(woosuk): To avoid frequent block allocation, we preallocate some
        # blocks for each request. For example, when a request reaches the end
        # of its block table, we preallocate N blocks in advance. This way, we
        # reduce the overhead of updating free_block_ids and ref_cnts for each
        # request every step (at the cost of some memory waste).
        # NOTE(woosuk): This is different from the "lookahead" slots since this
        # does not guarantee that the request always has N empty blocks. After
        # the request gets N empty blocks, it starts to use the blocks without
        # further allocation. When it uses up all the N empty blocks, it gets
        # N new empty blocks.
        self.num_preallocate_tokens = num_preallocate_tokens
        self.num_preallocate_blocks = cdiv(num_preallocate_tokens,
                                           self.block_size)

        self.block_pool = BlockPool(self.num_gpu_blocks, enable_caching)

        self.specialized_managers: list[SpecializedManager] = [
            FullAttentionManager(kv_cache_spec, self.block_pool),
            SlidingWindowManager(kv_cache_spec, self.block_pool),
        ]
        self.group_ids = [(1,), (0,)]

        # Mapping from request ID to blocks to track the blocks allocated
        # for each request, so that we can free the blocks when the request
        # is finished.
        self.req_to_blocks: defaultdict[str,
                                        list[KVCacheBlock]] = defaultdict(list)

        # Mapping from request ID to kv block hashes.
        # This is to avoid recomputing the block hashes for each call of
        # `get_computed_blocks` or `allocate_slots`.
        self.req_to_block_hashes: defaultdict[
            str, list[BlockHashType]] = defaultdict(list)

        # {req_id: The number of cached blocks for this given request}
        # This is used to track the number of cached blocks for each request.
        # This is only used to track the RUNNING requests, we do not track the
        # data for reempted ones.
        self.num_cached_block: dict[str, int] = {}
        self.prefix_cache_stats = PrefixCacheStats()

    @property
    def usage(self) -> float:
        """Get the KV cache usage.

        Returns:
            The KV cache usage (between 0.0 and 1.0).
        """
        return self.block_pool.get_usage()

    def make_prefix_cache_stats(self) -> PrefixCacheStats:
        """Get (and reset) the prefix cache stats.

        Returns:
            The current prefix caching stats.
        """
        stats = self.prefix_cache_stats
        self.prefix_cache_stats = PrefixCacheStats()
        return stats

    def get_computed_blocks(
        self,
        request: Request,
    ) -> tuple[list[KVCacheBlock], int]:
        """Get the computed (cached) blocks for the request.
        Note that the computed blocks must be full.

        Args:
            request: The request to get the computed blocks.

        Returns:
            A tuple containing:
                - A list of blocks that are computed for the request.
                - The number of computed tokens.
        """
        if not self.enable_caching:
            # Prefix caching is disabled.
            return [], 0

        # The block hashes for the request may already be computed
        # if the scheduler has tried to schedule the request before.
        block_hashes = self.req_to_block_hashes[request.request_id]
        if not block_hashes:
            block_hashes = hash_request_tokens(self.caching_hash_fn,
                                               self.block_size, request)
            self.req_to_block_hashes[request.request_id] = block_hashes

        self.prefix_cache_stats.requests += 1
        # When the request requires prompt logprobs, we skip prefix caching.
        if request.sampling_params.prompt_logprobs is not None:
            return [], 0
<<<<<<< HEAD

        if len(block_hashes) * self.block_size == request.num_tokens:
            # When prompt length is divisible by the block size and all
            # blocks are cached, we need to recompute the last token. This
            # have to be achieved by re-computing an entire block because
            # allocate_slots() assumes num_computed_tokens is always a
            # multiple of the block size. To achieve this, remove the last
            # block hash from the block_hashes for find_longest_cache_hit
            # This limitation can potentially be removed in the future to
            # slightly improve the performance.
            last_block_hash = block_hashes.pop()
        else:
            last_block_hash = None

        computed_blocks = self.find_longest_cache_hit(block_hashes)
        self.prefix_cache_stats.queries += len(block_hashes)
        self.prefix_cache_stats.hits += len(computed_blocks)

        if last_block_hash is not None:
            block_hashes.append(last_block_hash)

        # NOTE(woosuk): Since incomplete blocks are not eligible for
        # sharing, `num_computed_tokens` is always a multiple of
        # `block_size`.
        num_computed_tokens = len(computed_blocks) * self.block_size
        return computed_blocks, num_computed_tokens

    def find_longest_cache_hit(
        self,
        block_hashes: list[BlockHashType],
    ):
        # First, try full attention.
        full_attn_manager = self.specialized_managers[0]
        full_attn_computed_blocks = full_attn_manager.find_longest_cache_hit(
            block_hashes, self.group_ids[0])
        if full_attn_computed_blocks:
            # Truncate the block hashes to the length of the cache hit.
            # TODO: Optimize.
            block_hashes = block_hashes[:len(full_attn_computed_blocks)]
            # Then, try sliding window.
            swa_attn_manager = self.specialized_managers[1]
            swa_attn_computed_blocks = swa_attn_manager.find_longest_cache_hit(
                block_hashes, self.group_ids[1])
        else:
            swa_attn_computed_blocks = []

        num_blocks = len(swa_attn_computed_blocks)
        if num_blocks > 0:
            del full_attn_computed_blocks[num_blocks:]
        else:
            full_attn_computed_blocks = []

        computed_blocks = full_attn_computed_blocks + swa_attn_computed_blocks
        return computed_blocks
=======

        if len(block_hashes) * self.block_size == request.num_tokens:
            # When prompt length is divisible by the block size and all
            # blocks are cached, we need to recompute the last token. This
            # have to be achieved by re-computing an entire block because
            # allocate_slots() assumes num_computed_tokens is always a
            # multiple of the block size. To achieve this, remove the last
            # block hash from the block_hashes for find_longest_cache_hit
            # This limitation can potentially be removed in the future to
            # slightly improve the performance.
            last_block_hash = block_hashes.pop()
        else:
            last_block_hash = None

        computed_blocks = (
            self.specialized_manager.find_longest_cache_hit(block_hashes))
        self.prefix_cache_stats.queries += len(block_hashes)
        self.prefix_cache_stats.hits += len(computed_blocks)

        if last_block_hash is not None:
            # Add back the last block hash if it was removed.
            # NOTE: Because block_hashes is cached in req_to_block_hashes,
            # we shouldn't modify it directly.
            block_hashes.append(last_block_hash)

        # NOTE(woosuk): Since incomplete blocks are not eligible for
        # sharing, `num_computed_tokens` is always a multiple of
        # `block_size`.
        num_computed_tokens = len(computed_blocks) * self.block_size
        return computed_blocks, num_computed_tokens
>>>>>>> 95d63f38

    def allocate_slots(
        self,
        request: Request,
        num_tokens: int,
        new_computed_blocks: Optional[list[KVCacheBlock]] = None
    ) -> Optional[list[KVCacheBlock]]:
        """Add slots for a request with new tokens to append.

        Args:
            request: The request to allocate slots.
            num_tokens: The number of tokens to allocate. Note that this does
                not include the tokens that have already been computed.
            new_computed_blocks: A list of new computed blocks just hitting the
                prefix caching.

        Blocks layout:
        -----------------------------------------------------------------------
        | < computed > | < new computed > |    < new >    | < pre-allocated > |
        -----------------------------------------------------------------------
        |                  < required >                   |
        --------------------------------------------------
        |                    < full >                  |
        ------------------------------------------------
                                          | <new full> |
                                          --------------
        The following *_blocks are illustrated in this layout.

        Returns:
            A list of new allocated blocks.
        """
        if num_tokens == 0:
            raise ValueError("num_tokens must be greater than 0")

        new_computed_blocks = new_computed_blocks or []

        req_blocks = self.req_to_blocks[request.request_id]

        # Free the blocks that are skipped during the attention computation
        # (e.g., tokens outside the sliding window).
        # We can do this even if we cannot schedule this request due to
        # insufficient free blocks.
        # Should call this function before allocating new blocks to reduce
        # the number of evicted blocks.
        removed_blocks = self.specialized_manager.remove_skipped_blocks(
            req_blocks, request.num_computed_tokens)
        self.block_pool.free_blocks(removed_blocks)

        # The number of computed tokens is the number of computed tokens plus
        # the new prefix caching hits
        num_computed_tokens = (request.num_computed_tokens +
                               len(new_computed_blocks) * self.block_size)
        num_required_blocks = cdiv(num_computed_tokens + num_tokens,
                                   self.block_size)
        num_new_blocks = (num_required_blocks - len(req_blocks) -
                          len(new_computed_blocks))

        # If a computed block of a request is an eviction candidate (in the
        # free queue and ref_cnt == 0), it cannot be counted as a free block
        # when allocating this request.
        num_evictable_computed_blocks = sum(1 for blk in new_computed_blocks
                                            if blk.ref_cnt == 0)
        if (num_new_blocks > self.block_pool.get_num_free_blocks() -
                num_evictable_computed_blocks):
            # Cannot allocate new blocks
            return None

        # Touch the computed blocks to make sure they won't be evicted.
        if self.enable_caching:
            self.block_pool.touch(new_computed_blocks)
        else:
            assert not new_computed_blocks, (
                "Computed blocks should be empty when "
                "prefix caching is disabled")

        # Append the new computed blocks to the request blocks until now to
        # avoid the case where the new blocks cannot be allocated.
        req_blocks.extend(new_computed_blocks)

        # Start to handle new blocks

        if num_new_blocks <= 0:
            # No new block is needed.
            new_blocks = []
        else:
            # Get new blocks from the free block pool considering
            # preallocated blocks.
            num_new_blocks = min(
                num_new_blocks + self.num_preallocate_blocks,
                self.block_pool.get_num_free_blocks(),
                # Should not exceed the maximum number of blocks per request.
                # This is especially because the block table has the shape
                # [..., max_num_blocks_per_req].
                self.max_num_blocks_per_req - len(req_blocks),
            )
            assert num_new_blocks > 0

            # Concatenate the computed block IDs and the new block IDs.
            new_blocks = self.block_pool.get_new_blocks(num_new_blocks)
            req_blocks.extend(new_blocks)

        if not self.enable_caching:
            return new_blocks

        # Use `new_computed_blocks` for a new request, and `num_cached_block`
        # for a running request.
        num_cached_blocks = self.num_cached_block.get(request.request_id,
                                                      len(new_computed_blocks))
        # Speculated tokens might be rejected in the future, so we does
        # not cache any speculated tokens. We only cache blocks with
        # generated (accepted) tokens.
        num_full_blocks_after_append = (num_computed_tokens + num_tokens - len(
            request.spec_token_ids)) // self.block_size

        self.block_pool.cache_full_blocks(
            request=request,
            blocks=req_blocks,
            block_hashes=self.req_to_block_hashes[request.request_id],
            num_cached_blocks=num_cached_blocks,
            num_full_blocks=num_full_blocks_after_append,
            block_size=self.block_size,
            hash_fn=self.caching_hash_fn,
        )

        self.num_cached_block[
            request.request_id] = num_full_blocks_after_append
        return new_blocks

    def free(self, request: Request) -> None:
        """Free the blocks allocated for the request.
        When caching is enabled, we free the blocks in reverse order so that
        the tail blocks are evicted first.

        Args:
            request: The request to free the blocks.
        """
        # Default to [] in case a request is freed (aborted) before alloc.
        blocks = self.req_to_blocks.pop(request.request_id, [])
        ordered_blocks: Iterable[KVCacheBlock] = blocks
        if self.enable_caching:
            # Free blocks in reverse order so that the tail blocks are
            # freed first.
            ordered_blocks = reversed(blocks)

        self.block_pool.free_blocks(ordered_blocks)
        self.num_cached_block.pop(request.request_id, None)

    def reset_prefix_cache(self) -> bool:
        """Reset prefix cache. This function may be used in RLHF
        flows to invalid prefix caching after the weights are updated,
        or used for resetting prefix caching status for benchmarking.

        Returns:
            bool: True if the prefix cache is successfully reset,
            False otherwise.
        """
        if self.block_pool.reset_prefix_cache():
            self.prefix_cache_stats.reset = True
            return True
        return False

    def get_num_common_prefix_blocks(
        self,
        request: Request,
        num_running_requests: int,
    ) -> int:
        """Calculate the number of common prefix blocks shared by all requests
        in the RUNNING state.

        The function determines this by selecting any request and iterating
        through its blocks.  A block is considered a common prefix block if its
        `ref_cnt` equals the total number of requests in the RUNNING state.

        NOTE(woosuk): The number of requests in the RUNNING state is **greater
        than or equal to** the number of requests scheduled in the current step.
        This is because the RUNNING state only indicates that:
        1. The request has not yet finished, and
        2. The request holds its blocks unfreed.

        While all scheduled requests must be in the RUNNING state, the inverse
        is not necessarily true. There may be RUNNING requests that are not
        scheduled in the current step.

        This can result in an edge case where the number of common prefix blocks
        is 0, even though all scheduled requests share a common prefix. This
        occurs because there may be unscheduled RUNNING requests that do not
        share the common prefix. Currently, this case cannot be easily detected,
        so the function returns 0 in such cases.

        Args:
            request: Any request in the RUNNING state, used to identify the
                common prefix blocks.
            num_running_requests: The total number of requests in the RUNNING
                state. This can be different from the number of scheduled
                requests in the current step.

        Returns:
            int: The number of common prefix blocks.
        """
        assert request.status == RequestStatus.RUNNING
        blocks = self.req_to_blocks[request.request_id]
        num_common_blocks = 0
        for block in blocks:
            if block.ref_cnt == num_running_requests:
                num_common_blocks += 1
            else:
                break
        return num_common_blocks

    def free_block_hashes(self, request: Request) -> None:
        """Discard the block hashes for the request.

        NOTE: Unlike `free`, this method should be called only when the request
        is finished, not when it is preempted.
        """
        self.req_to_block_hashes.pop(request.request_id, None)<|MERGE_RESOLUTION|>--- conflicted
+++ resolved
@@ -134,7 +134,6 @@
         # When the request requires prompt logprobs, we skip prefix caching.
         if request.sampling_params.prompt_logprobs is not None:
             return [], 0
-<<<<<<< HEAD
 
         if len(block_hashes) * self.block_size == request.num_tokens:
             # When prompt length is divisible by the block size and all
@@ -154,6 +153,9 @@
         self.prefix_cache_stats.hits += len(computed_blocks)
 
         if last_block_hash is not None:
+            # Add back the last block hash if it was removed.
+            # NOTE: Because block_hashes is cached in req_to_block_hashes,
+            # we shouldn't modify it directly.
             block_hashes.append(last_block_hash)
 
         # NOTE(woosuk): Since incomplete blocks are not eligible for
@@ -189,38 +191,6 @@
 
         computed_blocks = full_attn_computed_blocks + swa_attn_computed_blocks
         return computed_blocks
-=======
-
-        if len(block_hashes) * self.block_size == request.num_tokens:
-            # When prompt length is divisible by the block size and all
-            # blocks are cached, we need to recompute the last token. This
-            # have to be achieved by re-computing an entire block because
-            # allocate_slots() assumes num_computed_tokens is always a
-            # multiple of the block size. To achieve this, remove the last
-            # block hash from the block_hashes for find_longest_cache_hit
-            # This limitation can potentially be removed in the future to
-            # slightly improve the performance.
-            last_block_hash = block_hashes.pop()
-        else:
-            last_block_hash = None
-
-        computed_blocks = (
-            self.specialized_manager.find_longest_cache_hit(block_hashes))
-        self.prefix_cache_stats.queries += len(block_hashes)
-        self.prefix_cache_stats.hits += len(computed_blocks)
-
-        if last_block_hash is not None:
-            # Add back the last block hash if it was removed.
-            # NOTE: Because block_hashes is cached in req_to_block_hashes,
-            # we shouldn't modify it directly.
-            block_hashes.append(last_block_hash)
-
-        # NOTE(woosuk): Since incomplete blocks are not eligible for
-        # sharing, `num_computed_tokens` is always a multiple of
-        # `block_size`.
-        num_computed_tokens = len(computed_blocks) * self.block_size
-        return computed_blocks, num_computed_tokens
->>>>>>> 95d63f38
 
     def allocate_slots(
         self,
