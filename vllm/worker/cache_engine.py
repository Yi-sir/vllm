"""CacheEngine class for managing the KV cache."""
from typing import Dict, List

import torch

from vllm.attention import get_attn_backend
from vllm.config import CacheConfig, ModelConfig, ParallelConfig
from vllm.logger import init_logger
from vllm.utils import (STR_DTYPE_TO_TORCH_DTYPE, is_pin_memory_available,
                        get_dtype_size)

logger = init_logger(__name__)


class CacheEngine:
    """Manages the KV cache.

    This class is responsible for initializing and managing the GPU and CPU KV
    caches. It also provides methods for performing KV cache operations, such
    as swapping and copying.
    """

    def __init__(
        self,
        cache_config: CacheConfig,
        model_config: ModelConfig,
        parallel_config: ParallelConfig,
    ) -> None:
        self.cache_config = cache_config
        self.model_config = model_config
        self.parallel_config = parallel_config

        self.head_size = model_config.get_head_size()
        self.num_layers = model_config.get_num_layers(parallel_config)
        self.num_heads = model_config.get_num_kv_heads(parallel_config)

        self.block_size = cache_config.block_size
        self.num_gpu_blocks = cache_config.num_gpu_blocks
        self.num_cpu_blocks = cache_config.num_cpu_blocks

        if cache_config.cache_dtype == "auto":
            self.dtype = model_config.dtype
        else:
            self.dtype = STR_DTYPE_TO_TORCH_DTYPE[cache_config.cache_dtype]

        # Get attention backend.
        self.attn_backend = get_attn_backend(model_config.dtype)

        # Initialize the cache.
        self.gpu_cache = self._allocate_kv_cache(self.num_gpu_blocks, "cuda")
        self.cpu_cache = self._allocate_kv_cache(self.num_cpu_blocks, "cpu")

    def _allocate_kv_cache(
        self,
        num_blocks: int,
        device: str,
    ) -> List[torch.Tensor]:
        """Allocates KV cache on the specified device."""
        kv_cache_shape = self.attn_backend.get_kv_cache_shape(
            num_blocks, self.block_size, self.num_heads, self.head_size)
        pin_memory = is_pin_memory_available() if device == "cpu" else False
        kv_cache: List[torch.Tensor] = []
        for _ in range(self.num_layers):
            kv_cache.append(
                torch.empty(kv_cache_shape,
                            dtype=self.dtype,
                            pin_memory=pin_memory,
                            device=device))
        return kv_cache

    def swap_in(self, src_to_dst: Dict[int, int]) -> None:
        for i in range(self.num_layers):
            self.attn_backend.swap_blocks(self.cpu_cache[i], self.gpu_cache[i],
                                          src_to_dst)

    def swap_out(self, src_to_dst: Dict[int, int]) -> None:
        for i in range(self.num_layers):
            self.attn_backend.swap_blocks(self.gpu_cache[i], self.cpu_cache[i],
                                          src_to_dst)

    def copy(self, src_to_dsts: Dict[int, List[int]]) -> None:
        self.attn_backend.copy_blocks(self.gpu_cache, src_to_dsts)

    @staticmethod
    def get_cache_block_size(
        cache_config: CacheConfig,
        model_config: ModelConfig,
        parallel_config: ParallelConfig,
    ) -> int:
        head_size = model_config.get_head_size()
        num_heads = model_config.get_num_kv_heads(parallel_config)
        num_layers = model_config.get_num_layers(parallel_config)

        key_cache_block = cache_config.block_size * num_heads * head_size
        value_cache_block = key_cache_block
        total = num_layers * (key_cache_block + value_cache_block)
        if cache_config.cache_dtype == "auto":
            dtype = model_config.dtype
        else:
<<<<<<< HEAD
            dtype = STR_DTYPE_TO_TORCH_DTYPE[cache_dtype]
        dtype_size = get_dtype_size(dtype)
        return dtype_size * total
=======
            dtype = STR_DTYPE_TO_TORCH_DTYPE[cache_config.cache_dtype]
        dtype_size = _get_dtype_size(dtype)
        return dtype_size * total


def _get_dtype_size(dtype: torch.dtype) -> int:
    return torch.tensor([], dtype=dtype).element_size()
>>>>>>> b3104b2a
<|MERGE_RESOLUTION|>--- conflicted
+++ resolved
@@ -97,16 +97,6 @@
         if cache_config.cache_dtype == "auto":
             dtype = model_config.dtype
         else:
-<<<<<<< HEAD
-            dtype = STR_DTYPE_TO_TORCH_DTYPE[cache_dtype]
+            dtype = STR_DTYPE_TO_TORCH_DTYPE[cache_config.cache_dtype]
         dtype_size = get_dtype_size(dtype)
-        return dtype_size * total
-=======
-            dtype = STR_DTYPE_TO_TORCH_DTYPE[cache_config.cache_dtype]
-        dtype_size = _get_dtype_size(dtype)
-        return dtype_size * total
-
-
-def _get_dtype_size(dtype: torch.dtype) -> int:
-    return torch.tensor([], dtype=dtype).element_size()
->>>>>>> b3104b2a
+        return dtype_size * total